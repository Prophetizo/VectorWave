# VectorWave

High-performance Fast Wavelet Transform (FWT) library for Java 23+ with comprehensive wavelet family support and SIMD optimizations.

## Features

<<<<<<< HEAD
- **Multiple Wavelet Families**: 
  - Orthogonal: Haar, Daubechies (DB2, DB4), Symlets, Coiflets
  - Biorthogonal: Biorthogonal Spline wavelets
  - Continuous: Morlet wavelet (with discretization support)
- **Financial Analysis**: 
  - Configurable Sharpe ratio calculation with custom risk-free rates
  - Wavelet-based denoising for improved financial signal analysis
- **Type-Safe API**: Sealed interface hierarchy ensures compile-time wavelet validation
- **Extensible Architecture**: Easy to add new wavelet types through well-defined interfaces
- **Zero Dependencies**: Pure Java implementation with no external dependencies
- **Boundary Modes**: Supports periodic and zero-padding boundary handling
- **Performance**: Optimized scalar implementation with comprehensive benchmarking

## Requirements

- Java 21 or higher
- Maven 3.6+
=======
### Core Capabilities
- **Multiple Wavelet Families**: Haar, Daubechies (DB2-DB20), Symlets, Coiflets, Biorthogonal, Morlet
- **Continuous Wavelet Transform (CWT)**: FFT-accelerated CWT with O(n log n) complexity
- **Complex Wavelet Analysis**: Full complex coefficient support with magnitude and phase
- **Financial Wavelets**: Specialized wavelets for market analysis
  - Paul wavelet: Asymmetric pattern detection (crashes, recoveries)
  - Shannon wavelet: Band-limited analysis
  - DOG wavelets: Gaussian derivatives for smooth features
  - MATLAB-compatible Mexican Hat: Legacy system integration
- **Type-Safe API**: Sealed interfaces with compile-time validation
- **Zero Dependencies**: Pure Java implementation
- **Flexible Boundary Handling**: Periodic, Zero, Symmetric, and Reflect padding modes

### Performance
- **SIMD Optimizations**: Platform-specific Vector API support (x86 AVX2/AVX512, ARM NEON, Apple Silicon)
- **FFT Acceleration**: O(n log n) convolution for CWT using Cooley-Tukey FFT algorithm
- **Cache-Aware Operations**: Platform-adaptive cache configuration (auto-detects Apple Silicon vs x86)
- **Adaptive Thresholds**: 8+ elements for ARM/Apple Silicon, 16+ for x86
- **Memory Efficiency**: Object pooling, aligned allocation, streaming memory management
- **Parallel Processing**: Fork-join framework for batch operations

### Advanced Features
- **Denoising**: Universal, SURE, and Minimax threshold methods
- **Streaming Support**: Real-time processing with Java Flow API
  - Fast mode: < 1 µs/sample latency
  - Quality mode: Enhanced SNR with overlap
- **Multi-level Transforms**: Configurable decomposition levels
- **Complex Wavelet Analysis**: Full magnitude and phase information
  - Complex coefficient computation
  - Instantaneous frequency extraction
  - Phase synchronization analysis
- **Adaptive Scale Selection**: Automatic scale optimization
  - Signal-adaptive placement based on energy distribution
  - Multiple spacing strategies (dyadic, logarithmic, mel-scale)
  - Real-time adaptation with sub-millisecond overhead
- **DWT-Based CWT Reconstruction**: Fast and stable reconstruction method
  - Leverages orthogonal DWT properties
  - 10-300x faster than standard methods
  - O(N log N) complexity
  - Ideal for financial applications and real-time processing
>>>>>>> 401ede87

## Quick Start

```bash
# Build
mvn clean compile

# Run tests
mvn test

# Run benchmarks
./jmh-runner.sh
```

<<<<<<< HEAD
### Financial Analysis Demo

```bash
java -cp target/classes ai.prophetizo.demo.FinancialDemo
```

### Basic Usage
=======
## Usage
>>>>>>> 401ede87

### Basic Transform
```java
// Simple transform
WaveletTransform transform = WaveletTransformFactory.createDefault(new Haar());
double[] signal = {1.0, 2.0, 3.0, 4.0, 5.0, 6.0, 7.0, 8.0};
TransformResult result = transform.forward(signal);
double[] reconstructed = transform.inverse(result);

// Using different wavelets
transform = WaveletTransformFactory.createDefault(Daubechies.DB4);
transform = WaveletTransformFactory.createDefault(BiorthogonalSpline.BIOR1_3);
transform = WaveletTransformFactory.createDefault(new MorletWavelet(6.0, 1.0));
```

<<<<<<< HEAD
### Financial Analysis

```java
import ai.prophetizo.financial.*;

// Calculate Sharpe ratio with configurable risk-free rate
FinancialWaveletAnalyzer analyzer = new FinancialWaveletAnalyzer();
double[] returns = {0.05, 0.02, -0.01, 0.08, 0.04, 0.06, -0.02, 0.09};
double sharpeRatio = analyzer.calculateSharpeRatio(returns);

// Use custom risk-free rate
FinancialConfig config = new FinancialConfig(0.03); // 3%
analyzer = new FinancialWaveletAnalyzer(config);
double customSharpe = analyzer.calculateSharpeRatio(returns);

// Wavelet-denoised Sharpe ratio
double waveletSharpe = analyzer.calculateWaveletSharpeRatio(returns);
```

### Wavelet Registry

=======
### Denoising
>>>>>>> 401ede87
```java
WaveletDenoiser denoiser = new WaveletDenoiser(Daubechies.DB4);
double[] clean = denoiser.denoise(noisySignal, ThresholdMethod.UNIVERSAL);

// Multi-level denoising
double[] clean = denoiser.denoise(noisySignal, 
    ThresholdMethod.SURE, 
    4, // levels
    ThresholdType.SOFT
);
```

### Continuous Wavelet Transform (CWT)
```java
// Basic CWT analysis
MorletWavelet wavelet = new MorletWavelet();
CWTTransform cwt = new CWTTransform(wavelet);
double[] scales = {1.0, 2.0, 4.0, 8.0, 16.0};
CWTResult result = cwt.analyze(signal, scales);

// Automatic scale selection
DyadicScaleSelector scaleSelector = DyadicScaleSelector.create();
double[] optimalScales = scaleSelector.selectScales(signal, wavelet, samplingRate);
CWTResult autoResult = cwt.analyze(signal, optimalScales);

// Signal-adaptive scale selection
SignalAdaptiveScaleSelector adaptiveSelector = new SignalAdaptiveScaleSelector();
double[] adaptiveScales = adaptiveSelector.selectScales(signal, wavelet, samplingRate);
// Automatically places more scales where signal has energy

// Complex wavelet analysis for phase information
ComplexCWTResult complexResult = cwt.analyzeComplex(signal, scales);
double[][] magnitude = complexResult.getMagnitude();
double[][] phase = complexResult.getPhase();
double[][] instFreq = complexResult.getInstantaneousFrequency();

// Phase synchronization between signals
ComplexCWTResult result1 = cwt.analyzeComplex(signal1, scales);
ComplexCWTResult result2 = cwt.analyzeComplex(signal2, scales);
double syncIndex = calculatePhaseSynchronization(result1.getPhase(), result2.getPhase());

// Financial analysis with specialized wavelets
PaulWavelet paulWavelet = new PaulWavelet(4); // Order 4 for market analysis
FinancialWaveletAnalyzer analyzer = new FinancialWaveletAnalyzer();
var crashResult = analyzer.detectMarketCrashes(priceData, threshold);

// FFT-accelerated CWT for large signals
CWTConfig config = CWTConfig.builder()
    .enableFFT(true)
    .normalizeScales(true)
    .build();
CWTTransform fftCwt = new CWTTransform(wavelet, config);

// Fast DWT-based CWT reconstruction (recommended)
DWTBasedInverseCWT dwtInverse = new DWTBasedInverseCWT(wavelet);
double[] reconstructed = dwtInverse.reconstruct(cwtResult);
// Works best with dyadic scales for optimal accuracy
```

### Wavelet Selection Guide

| Wavelet | Best For | Characteristics |
|---------|----------|-----------------|
| **Morlet** | General time-frequency analysis | Gaussian-modulated complex sinusoid, good frequency localization |
| **Paul** | Financial crash detection | Asymmetric, captures sharp rises/falls |
| **Mexican Hat (DOG2)** | Edge detection, volatility | Second derivative of Gaussian, zero crossings at edges |
| **DOG(n)** | Smooth feature extraction | Higher derivatives for smoother patterns |
| **Shannon** | Band-limited signals | Perfect frequency localization, poor time localization |
| **Daubechies** | Signal compression, denoising | Compact support, orthogonal |
| **Symlets** | Symmetric signal analysis | Near-symmetric, orthogonal |
| **Coiflets** | Numerical analysis | Vanishing moments for polynomial signals |

### Streaming
```java
// Real-time streaming transform
StreamingWaveletTransform stream = StreamingWaveletTransform.create(
    Daubechies.DB4,
    BoundaryMode.PERIODIC,
    512 // block size
);

stream.subscribe(result -> processResult(result));
stream.process(dataChunk);

// Streaming denoiser with automatic mode selection
StreamingDenoiser denoiser = StreamingDenoiserFactory.create(
    Daubechies.DB4,
    ThresholdMethod.UNIVERSAL,
    512, // block size
    0.5  // overlap ratio - auto-selects implementation
);
```

### Performance Configuration
```java
// Force specific optimization path
TransformConfig config = TransformConfig.builder()
    .forceSIMD(true)  // or forceScalar(true)
    .enablePrefetch(true)
    .cacheOptimized(true)
    .build();

WaveletTransform transform = new WaveletTransform(wavelet, boundaryMode, config);

// Platform-adaptive cache configuration
CacheAwareOps.CacheConfig cacheConfig = CacheAwareOps.getDefaultCacheConfig();
// Auto-detects: Apple Silicon (128KB L1, 4MB L2) vs x86 (32KB L1, 256KB L2)

// Custom cache configuration
CacheAwareOps.CacheConfig customConfig = CacheAwareOps.CacheConfig.create(
    64 * 1024,  // L1 size
    512 * 1024, // L2 size  
    64          // cache line size
);
```

## Documentation

<<<<<<< HEAD
- [FINANCIAL_ANALYSIS.md](FINANCIAL_ANALYSIS.md) - Financial analysis features and usage guide
- [BENCHMARKING.md](BENCHMARKING.md) - Detailed benchmarking guide
- [ADDING_WAVELETS.md](ADDING_WAVELETS.md) - Guide for adding new wavelet types
- [CLAUDE.md](CLAUDE.md) - Development guidelines for AI assistants
- JavaDoc - Run `mvn javadoc:javadoc` to generate API documentation
=======
- [Architecture Overview](docs/ARCHITECTURE.md)
- [Performance Guide](docs/PERFORMANCE.md)
- [API Reference](docs/API.md)
- [Adding New Wavelets](docs/ADDING_WAVELETS.md)
- [Benchmarking Guide](docs/BENCHMARKING.md)
- [Financial Wavelets Guide](docs/FINANCIAL_WAVELETS.md)
- [Wavelet Normalization](docs/WAVELET_NORMALIZATION.md)
- [Wavelet Selection Guide](docs/WAVELET_SELECTION.md)
>>>>>>> 401ede87

## Requirements

- Java 21 or higher
- Maven 3.6+
- For SIMD: `--add-modules jdk.incubator.vector`

## License

GPL-3.0 - See [LICENSE](LICENSE) file for details.

## Contributing

See [CONTRIBUTING.md](CONTRIBUTING.md) for guidelines.<|MERGE_RESOLUTION|>--- conflicted
+++ resolved
@@ -4,25 +4,6 @@
 
 ## Features
 
-<<<<<<< HEAD
-- **Multiple Wavelet Families**: 
-  - Orthogonal: Haar, Daubechies (DB2, DB4), Symlets, Coiflets
-  - Biorthogonal: Biorthogonal Spline wavelets
-  - Continuous: Morlet wavelet (with discretization support)
-- **Financial Analysis**: 
-  - Configurable Sharpe ratio calculation with custom risk-free rates
-  - Wavelet-based denoising for improved financial signal analysis
-- **Type-Safe API**: Sealed interface hierarchy ensures compile-time wavelet validation
-- **Extensible Architecture**: Easy to add new wavelet types through well-defined interfaces
-- **Zero Dependencies**: Pure Java implementation with no external dependencies
-- **Boundary Modes**: Supports periodic and zero-padding boundary handling
-- **Performance**: Optimized scalar implementation with comprehensive benchmarking
-
-## Requirements
-
-- Java 21 or higher
-- Maven 3.6+
-=======
 ### Core Capabilities
 - **Multiple Wavelet Families**: Haar, Daubechies (DB2-DB20), Symlets, Coiflets, Biorthogonal, Morlet
 - **Continuous Wavelet Transform (CWT)**: FFT-accelerated CWT with O(n log n) complexity
@@ -63,7 +44,6 @@
   - 10-300x faster than standard methods
   - O(N log N) complexity
   - Ideal for financial applications and real-time processing
->>>>>>> 401ede87
 
 ## Quick Start
 
@@ -78,17 +58,7 @@
 ./jmh-runner.sh
 ```
 
-<<<<<<< HEAD
-### Financial Analysis Demo
-
-```bash
-java -cp target/classes ai.prophetizo.demo.FinancialDemo
-```
-
-### Basic Usage
-=======
 ## Usage
->>>>>>> 401ede87
 
 ### Basic Transform
 ```java
@@ -104,31 +74,7 @@
 transform = WaveletTransformFactory.createDefault(new MorletWavelet(6.0, 1.0));
 ```
 
-<<<<<<< HEAD
-### Financial Analysis
-
-```java
-import ai.prophetizo.financial.*;
-
-// Calculate Sharpe ratio with configurable risk-free rate
-FinancialWaveletAnalyzer analyzer = new FinancialWaveletAnalyzer();
-double[] returns = {0.05, 0.02, -0.01, 0.08, 0.04, 0.06, -0.02, 0.09};
-double sharpeRatio = analyzer.calculateSharpeRatio(returns);
-
-// Use custom risk-free rate
-FinancialConfig config = new FinancialConfig(0.03); // 3%
-analyzer = new FinancialWaveletAnalyzer(config);
-double customSharpe = analyzer.calculateSharpeRatio(returns);
-
-// Wavelet-denoised Sharpe ratio
-double waveletSharpe = analyzer.calculateWaveletSharpeRatio(returns);
-```
-
-### Wavelet Registry
-
-=======
 ### Denoising
->>>>>>> 401ede87
 ```java
 WaveletDenoiser denoiser = new WaveletDenoiser(Daubechies.DB4);
 double[] clean = denoiser.denoise(noisySignal, ThresholdMethod.UNIVERSAL);
@@ -247,13 +193,6 @@
 
 ## Documentation
 
-<<<<<<< HEAD
-- [FINANCIAL_ANALYSIS.md](FINANCIAL_ANALYSIS.md) - Financial analysis features and usage guide
-- [BENCHMARKING.md](BENCHMARKING.md) - Detailed benchmarking guide
-- [ADDING_WAVELETS.md](ADDING_WAVELETS.md) - Guide for adding new wavelet types
-- [CLAUDE.md](CLAUDE.md) - Development guidelines for AI assistants
-- JavaDoc - Run `mvn javadoc:javadoc` to generate API documentation
-=======
 - [Architecture Overview](docs/ARCHITECTURE.md)
 - [Performance Guide](docs/PERFORMANCE.md)
 - [API Reference](docs/API.md)
@@ -262,7 +201,6 @@
 - [Financial Wavelets Guide](docs/FINANCIAL_WAVELETS.md)
 - [Wavelet Normalization](docs/WAVELET_NORMALIZATION.md)
 - [Wavelet Selection Guide](docs/WAVELET_SELECTION.md)
->>>>>>> 401ede87
 
 ## Requirements
 
