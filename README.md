# VectorWave

High-performance Fast Wavelet Transform (FWT) library for Java 23+ with comprehensive wavelet family support and SIMD optimizations.

## Features

<<<<<<< HEAD
- **Multiple Wavelet Families**: 
  - Orthogonal: Haar, Daubechies (DB2, DB4), Symlets, Coiflets
  - Biorthogonal: Biorthogonal Spline wavelets
  - Continuous: Morlet wavelet (with discretization support)
- **Type-Safe API**: Sealed interface hierarchy ensures compile-time wavelet validation
- **Extensible Architecture**: Easy to add new wavelet types through well-defined interfaces
- **Platform Detection**: Centralized platform detection for optimized performance across different architectures
- **Zero Dependencies**: Pure Java implementation with no external dependencies
- **Boundary Modes**: Supports periodic and zero-padding boundary handling
- **Performance**: Optimized scalar implementation with comprehensive benchmarking

## Requirements

- Java 21 or higher
- Maven 3.6+
=======
### Core Capabilities
- **Multiple Wavelet Families**: Haar, Daubechies (DB2-DB20), Symlets, Coiflets, Biorthogonal, Morlet
- **Continuous Wavelet Transform (CWT)**: FFT-accelerated CWT with O(n log n) complexity
- **Financial Wavelets**: Specialized wavelets for market analysis (Paul, Shannon, DOG, Gaussian derivatives)
- **Type-Safe API**: Sealed interfaces with compile-time validation
- **Zero Dependencies**: Pure Java implementation
- **Flexible Boundary Handling**: Periodic, Zero, Symmetric, and Reflect padding modes

### Performance
- **SIMD Optimizations**: Platform-specific Vector API support (x86 AVX2/AVX512, ARM NEON, Apple Silicon)
- **FFT Acceleration**: O(n log n) convolution for CWT using Cooley-Tukey FFT algorithm
- **Cache-Aware Operations**: Platform-adaptive cache configuration (auto-detects Apple Silicon vs x86)
- **Adaptive Thresholds**: 8+ elements for ARM/Apple Silicon, 16+ for x86
- **Memory Efficiency**: Object pooling, aligned allocation, streaming memory management
- **Parallel Processing**: Fork-join framework for batch operations

### Advanced Features
- **Denoising**: Universal, SURE, and Minimax threshold methods
- **Streaming Support**: Real-time processing with Java Flow API
  - Fast mode: < 1 µs/sample latency
  - Quality mode: Enhanced SNR with overlap
- **Multi-level Transforms**: Configurable decomposition levels
>>>>>>> 6a1f1566

## Quick Start

```bash
# Build
mvn clean compile

# Run tests
mvn test

# Run benchmarks
./jmh-runner.sh
```

## Usage

### Basic Transform
```java
// Simple transform
WaveletTransform transform = WaveletTransformFactory.createDefault(new Haar());
double[] signal = {1.0, 2.0, 3.0, 4.0, 5.0, 6.0, 7.0, 8.0};
TransformResult result = transform.forward(signal);
double[] reconstructed = transform.inverse(result);

// Using different wavelets
transform = WaveletTransformFactory.createDefault(Daubechies.DB4);
transform = WaveletTransformFactory.createDefault(BiorthogonalSpline.BIOR1_3);
transform = WaveletTransformFactory.createDefault(new MorletWavelet(6.0, 1.0));
```

### Denoising
```java
WaveletDenoiser denoiser = new WaveletDenoiser(Daubechies.DB4);
double[] clean = denoiser.denoise(noisySignal, ThresholdMethod.UNIVERSAL);

// Multi-level denoising
double[] clean = denoiser.denoise(noisySignal, 
    ThresholdMethod.SURE, 
    4, // levels
    ThresholdType.SOFT
);
```

### Continuous Wavelet Transform (CWT)
```java
// Basic CWT analysis
MorletWavelet wavelet = new MorletWavelet();
CWTTransform cwt = new CWTTransform(wavelet);
double[] scales = {1.0, 2.0, 4.0, 8.0, 16.0};
CWTResult result = cwt.analyze(signal, scales);

// Financial analysis with specialized wavelets
PaulWavelet paulWavelet = new PaulWavelet(4); // Order 4 for market analysis
FinancialWaveletAnalyzer analyzer = new FinancialWaveletAnalyzer();
var crashResult = analyzer.detectMarketCrashes(priceData, threshold);

// FFT-accelerated CWT for large signals
CWTConfig config = CWTConfig.builder()
    .enableFFT(true)
    .normalizeScales(true)
    .build();
CWTTransform fftCwt = new CWTTransform(wavelet, config);

// Gaussian derivative wavelets for feature detection
GaussianDerivativeWavelet gaus2 = new GaussianDerivativeWavelet(2); // Mexican Hat
// Registered as "gaus1", "gaus2", "gaus3", "gaus4" in WaveletRegistry
```

### Streaming
```java
// Real-time streaming transform
StreamingWaveletTransform stream = StreamingWaveletTransform.create(
    Daubechies.DB4,
    BoundaryMode.PERIODIC,
    512 // block size
);

stream.subscribe(result -> processResult(result));
stream.process(dataChunk);

// Streaming denoiser with automatic mode selection
StreamingDenoiser denoiser = StreamingDenoiserFactory.create(
    Daubechies.DB4,
    ThresholdMethod.UNIVERSAL,
    512, // block size
    0.5  // overlap ratio - auto-selects implementation
);
```

### Performance Configuration
```java
// Force specific optimization path
TransformConfig config = TransformConfig.builder()
    .forceSIMD(true)  // or forceScalar(true)
    .enablePrefetch(true)
    .cacheOptimized(true)
    .build();

WaveletTransform transform = new WaveletTransform(wavelet, boundaryMode, config);

// Platform-adaptive cache configuration
CacheAwareOps.CacheConfig cacheConfig = CacheAwareOps.getDefaultCacheConfig();
// Auto-detects: Apple Silicon (128KB L1, 4MB L2) vs x86 (32KB L1, 256KB L2)

// Custom cache configuration
CacheAwareOps.CacheConfig customConfig = CacheAwareOps.CacheConfig.create(
    64 * 1024,  // L1 size
    512 * 1024, // L2 size  
    64          // cache line size
);
```

<<<<<<< HEAD
### Test Coverage

The project maintains >80% code coverage with comprehensive tests for:
- Transform correctness
- Boundary conditions
- Error handling
- Edge cases

## Platform Detection

VectorWave includes a centralized platform detection utility that optimizes performance based on your system architecture:

### Usage

```java
import ai.prophetizo.wavelet.util.PlatformDetection;

// Check platform type
boolean isAppleSilicon = PlatformDetection.isAppleSilicon();
boolean isX86_64 = PlatformDetection.isX86_64();
boolean isARM64 = PlatformDetection.isARM64();

// Get optimization hints
int simdThreshold = PlatformDetection.getRecommendedSIMDThreshold();
boolean hasAVX2 = PlatformDetection.hasAVX2Support();
String hints = PlatformDetection.getPlatformOptimizationHints();
```

### Supported Platforms

- **Apple Silicon**: M1, M2, M3 Macs (ARM64 + macOS)
- **x86-64**: Intel/AMD processors on Windows, Linux, macOS
- **ARM64**: ARM processors on Linux and other Unix systems

### Benefits

- **Testable**: Mock system properties for comprehensive testing
- **Maintainable**: Centralized platform-specific logic
- **Optimized**: Platform-specific recommendations for SIMD thresholds
- **Extensible**: Easy to add new platform detection patterns

## Continuous Integration

The project includes GitHub Actions workflows for:
- Automated testing on push/PR
- Code coverage reporting
- Build verification

=======
>>>>>>> 6a1f1566
## Documentation

- [Architecture Overview](docs/ARCHITECTURE.md)
- [Performance Guide](docs/PERFORMANCE.md)
- [API Reference](docs/API.md)
- [Adding New Wavelets](docs/ADDING_WAVELETS.md)
- [Benchmarking Guide](docs/BENCHMARKING.md)

## Requirements

- Java 21 or higher
- Maven 3.6+
- For SIMD: `--add-modules jdk.incubator.vector`

## License

GPL-3.0 - See [LICENSE](LICENSE) file for details.

## Contributing

See [CONTRIBUTING.md](CONTRIBUTING.md) for guidelines.<|MERGE_RESOLUTION|>--- conflicted
+++ resolved
@@ -4,23 +4,6 @@
 
 ## Features
 
-<<<<<<< HEAD
-- **Multiple Wavelet Families**: 
-  - Orthogonal: Haar, Daubechies (DB2, DB4), Symlets, Coiflets
-  - Biorthogonal: Biorthogonal Spline wavelets
-  - Continuous: Morlet wavelet (with discretization support)
-- **Type-Safe API**: Sealed interface hierarchy ensures compile-time wavelet validation
-- **Extensible Architecture**: Easy to add new wavelet types through well-defined interfaces
-- **Platform Detection**: Centralized platform detection for optimized performance across different architectures
-- **Zero Dependencies**: Pure Java implementation with no external dependencies
-- **Boundary Modes**: Supports periodic and zero-padding boundary handling
-- **Performance**: Optimized scalar implementation with comprehensive benchmarking
-
-## Requirements
-
-- Java 21 or higher
-- Maven 3.6+
-=======
 ### Core Capabilities
 - **Multiple Wavelet Families**: Haar, Daubechies (DB2-DB20), Symlets, Coiflets, Biorthogonal, Morlet
 - **Continuous Wavelet Transform (CWT)**: FFT-accelerated CWT with O(n log n) complexity
@@ -43,7 +26,6 @@
   - Fast mode: < 1 µs/sample latency
   - Quality mode: Enhanced SNR with overlap
 - **Multi-level Transforms**: Configurable decomposition levels
->>>>>>> 6a1f1566
 
 ## Quick Start
 
@@ -156,57 +138,6 @@
 );
 ```
 
-<<<<<<< HEAD
-### Test Coverage
-
-The project maintains >80% code coverage with comprehensive tests for:
-- Transform correctness
-- Boundary conditions
-- Error handling
-- Edge cases
-
-## Platform Detection
-
-VectorWave includes a centralized platform detection utility that optimizes performance based on your system architecture:
-
-### Usage
-
-```java
-import ai.prophetizo.wavelet.util.PlatformDetection;
-
-// Check platform type
-boolean isAppleSilicon = PlatformDetection.isAppleSilicon();
-boolean isX86_64 = PlatformDetection.isX86_64();
-boolean isARM64 = PlatformDetection.isARM64();
-
-// Get optimization hints
-int simdThreshold = PlatformDetection.getRecommendedSIMDThreshold();
-boolean hasAVX2 = PlatformDetection.hasAVX2Support();
-String hints = PlatformDetection.getPlatformOptimizationHints();
-```
-
-### Supported Platforms
-
-- **Apple Silicon**: M1, M2, M3 Macs (ARM64 + macOS)
-- **x86-64**: Intel/AMD processors on Windows, Linux, macOS
-- **ARM64**: ARM processors on Linux and other Unix systems
-
-### Benefits
-
-- **Testable**: Mock system properties for comprehensive testing
-- **Maintainable**: Centralized platform-specific logic
-- **Optimized**: Platform-specific recommendations for SIMD thresholds
-- **Extensible**: Easy to add new platform detection patterns
-
-## Continuous Integration
-
-The project includes GitHub Actions workflows for:
-- Automated testing on push/PR
-- Code coverage reporting
-- Build verification
-
-=======
->>>>>>> 6a1f1566
 ## Documentation
 
 - [Architecture Overview](docs/ARCHITECTURE.md)
