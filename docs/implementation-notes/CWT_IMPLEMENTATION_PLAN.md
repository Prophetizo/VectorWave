--- conflicted
+++ resolved
@@ -340,12 +340,7 @@
      * O(N log N) instead of O(N²) per scale
      * 
      * NEW: Automatically uses real-to-complex FFT optimization
-<<<<<<< HEAD
      * for improved performance on real signals (common in financial data)
-=======
-     * for 2x speedup on real signals (common in financial data)
->>>>>>> f61bcc36
-     */
     public double[] computeFFTScale(double[] signal, ContinuousWavelet wavelet, 
                                     double scale, int fftSize) {
         
@@ -740,13 +735,10 @@
 Where N = signal length, M = number of scales
 
 ### Real FFT Optimization Benefits:
-<<<<<<< HEAD
 - **Significant performance improvement** for FFT operations on real signals
 - **Reduced memory usage** for FFT workspace
-=======
 - **2x speedup** for FFT operations on real signals
 - **50% memory reduction** for FFT workspace
->>>>>>> f61bcc36
 - **Automatic detection** - uses real FFT when beneficial
 - **Common case optimization** - financial data is typically real-valued
 
