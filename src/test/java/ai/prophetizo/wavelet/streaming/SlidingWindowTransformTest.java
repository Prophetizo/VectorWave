--- conflicted
+++ resolved
@@ -149,11 +149,6 @@
                 transform.process(Math.cos(2 * Math.PI * i / 8.0));
             }
             
-<<<<<<< HEAD
-            // With window size 32 and 50% overlap, after 64 samples we should have at least 1 window
-            // Single sample processing might buffer differently than batch processing
-            assertTrue(results.size() >= 1, "Expected at least 1 window, but got " + results.size());
-=======
             // Flush to ensure all windows are processed
             transform.flush();
             
@@ -163,7 +158,6 @@
             // Should have produced at least 2 windows
             assertTrue(results.size() >= 2, 
                 String.format("Expected at least 2 windows but got %d (windowSize=32, 50%% overlap, 64 samples)", results.size()));
->>>>>>> 99ca4389
         }
     }
 
