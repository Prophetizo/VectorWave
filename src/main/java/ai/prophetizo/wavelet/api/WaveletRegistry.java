--- conflicted
+++ resolved
@@ -4,8 +4,6 @@
 
 import java.util.*;
 import java.util.concurrent.ConcurrentHashMap;
-import java.util.regex.Pattern;
-import java.util.regex.Matcher;
 
 /**
  * Registry for all available wavelets in the VectorWave library.
@@ -114,28 +112,16 @@
      * @param wavelet the wavelet to register
      */
     private static void register(Wavelet wavelet) {
-        String name = wavelet.name().toLowerCase();
+        WAVELETS.put(wavelet.name().toLowerCase(), wavelet);
+
         WaveletType type = wavelet.getType();
-        
-        // Always put in WAVELETS map (ConcurrentHashMap handles concurrent access)
-        WAVELETS.put(name, wavelet);
-
         synchronized (WAVELETS_BY_TYPE) {
-<<<<<<< HEAD
-            List<String> typeList = WAVELETS_BY_TYPE.computeIfAbsent(type, k -> new ArrayList<>());
-            // Only add if not already present to avoid duplicates
-            if (!typeList.contains(wavelet.name())) {
-                typeList.add(wavelet.name());
-                // Only invalidate cache when we actually modify the list
-                CACHED_SETS_BY_TYPE.remove(type);
-=======
             WAVELETS_BY_TYPE.computeIfAbsent(type, k -> new ArrayList<>())
                     .add(wavelet.name());
             // Fine-grained cache update: add to cached set if present
             Set<String> cachedSet = CACHED_SETS_BY_TYPE.get(type);
             if (cachedSet != null) {
                 cachedSet.add(wavelet.name());
->>>>>>> 79be4af9
             }
         }
     }
@@ -198,15 +184,20 @@
             return Collections.emptySet();
         }
         
-        // Build and cache the set within synchronized block for thread safety
+        // Use cached set if available
+        Set<String> cachedSet = CACHED_SETS_BY_TYPE.get(type);
+        if (cachedSet != null) {
+            return cachedSet;
+        }
+        
+        // Build and cache the set
         synchronized (WAVELETS_BY_TYPE) {
-            // Check cache first
-            Set<String> cachedSet = CACHED_SETS_BY_TYPE.get(type);
+            // Double-check locking pattern
+            cachedSet = CACHED_SETS_BY_TYPE.get(type);
             if (cachedSet != null) {
                 return cachedSet;
             }
             
-            // Build new set
             List<String> wavelets = WAVELETS_BY_TYPE.getOrDefault(type, Collections.emptyList());
             Set<String> unmodifiableSet = Collections.unmodifiableSet(new LinkedHashSet<>(wavelets));
             CACHED_SETS_BY_TYPE.put(type, unmodifiableSet);
@@ -489,52 +480,30 @@
     private static int extractOrder(Wavelet wavelet) {
         String name = wavelet.name().toLowerCase();
         
-        // Try different extraction strategies
-        int order = extractSimpleOrder(name);
-        if (order > 0) return order;
-        
-        order = extractBiorthogonalOrder(name);
-        if (order > 0) return order;
-        
-        return 0; // No specific order found
-    }
-    
-    /**
-     * Extracts order from simple wavelet names like db4, sym8, coif2.
-     * Uses regex to match prefix followed by digits.
-     */
-    private static int extractSimpleOrder(String name) {
-        Pattern pattern = Pattern.compile("^(db|sym|coif)(\\d+)$");
-        Matcher matcher = pattern.matcher(name);
-        
-        if (matcher.matches()) {
+        // Try to extract numeric order from common patterns
+        if (name.startsWith("db") || name.startsWith("sym") || name.startsWith("coif")) {
+            String prefix = name.startsWith("db") ? "db" : 
+                           name.startsWith("sym") ? "sym" : "coif";
+            String orderStr = name.substring(prefix.length());
             try {
-                return Integer.parseInt(matcher.group(2));
+                return Integer.parseInt(orderStr);
             } catch (NumberFormatException e) {
                 return 0;
             }
-        }
-        
-        return 0;
-    }
-    
-    /**
-     * Extracts order from biorthogonal wavelet names like bior1.3, bior2.2.
-     * Returns the first number (decomposition order).
-     */
-    private static int extractBiorthogonalOrder(String name) {
-        Pattern pattern = Pattern.compile("^bior(\\d+)\\.(\\d+)$");
-        Matcher matcher = pattern.matcher(name);
-        
-        if (matcher.matches()) {
-            try {
-                return Integer.parseInt(matcher.group(1));
-            } catch (NumberFormatException e) {
-                return 0;
-            }
-        }
-        
-        return 0;
+        } else if (name.startsWith("bior")) {
+            // Handle biorthogonal naming like bior1.3, bior2.2
+            String orderStr = name.substring(4);
+            if (orderStr.contains(".")) {
+                String[] parts = orderStr.split("\\.");
+                try {
+                    return Integer.parseInt(parts[0]);
+                } catch (NumberFormatException e) {
+                    return 0;
+                }
+            }
+        }
+        
+        return 0; // No specific order
     }
     
     private static Set<String> createAliases(Wavelet wavelet) {
