--- conflicted
+++ resolved
@@ -36,19 +36,16 @@
         demonstrateBiorthogonalWavelets(signal, factory);
         demonstrateContinuousWavelets(signal, factory);
         demonstrateWaveletRegistry();
-<<<<<<< HEAD
+      
+        // Demonstrate multi-level decomposition
+        demonstrateMultiLevelDecomposition();
+
+        // Demonstrate streaming denoiser
+        demonstrateStreamingDenoiser();
         
         // Point users to comprehensive error handling examples
         System.out.println("\n\nFor comprehensive error handling examples, run:");
         System.out.println("java -cp target/classes ai.prophetizo.ErrorHandlingDemo");
-=======
-
-        // Demonstrate multi-level decomposition
-        demonstrateMultiLevelDecomposition();
-
-        // Demonstrate streaming denoiser
-        demonstrateStreamingDenoiser();
->>>>>>> f7a2aea3
     }
 
     private static void demonstrateOrthogonalWavelets(double[] signal, WaveletTransformFactory factory) {
