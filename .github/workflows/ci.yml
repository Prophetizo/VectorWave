--- conflicted
+++ resolved
@@ -64,10 +64,7 @@
       with:
         distribution: 'temurin'
         java-version: '23'
-<<<<<<< HEAD
         check-latest: true
-=======
->>>>>>> d10a7e4e
         
     - name: Cache Maven dependencies
       uses: actions/cache@v3
@@ -112,10 +109,7 @@
       with:
         distribution: 'temurin'
         java-version: '23'
-<<<<<<< HEAD
         check-latest: true
-=======
->>>>>>> d10a7e4e
         
     - name: Cache Maven dependencies
       uses: actions/cache@v3
