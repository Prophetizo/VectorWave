# CLAUDE.md

Development guide for Claude Code when working with the VectorWave repository.

## Build Commands

```bash
# Build
mvn clean compile

# Test
mvn test
mvn test -Dtest=TestClassName

# Coverage
mvn clean test jacoco:report
# Report: target/site/jacoco/index.html

# Package
mvn clean package

# Run main demo
java -cp target/classes ai.prophetizo.Main
```

## Architecture

### Package Structure
- `ai.prophetizo.wavelet.api` - Public API interfaces
- `ai.prophetizo.wavelet.internal` - SIMD and optimization implementations
- `ai.prophetizo.wavelet.wavelets` - Wavelet family implementations
- `ai.prophetizo.wavelet.streaming` - Real-time processing
- `ai.prophetizo.wavelet.denoising` - Signal denoising
- `ai.prophetizo.wavelet.concurrent` - Parallel processing
- `ai.prophetizo.wavelet.cwt` - Continuous Wavelet Transform
- `ai.prophetizo.wavelet.cwt.finance` - Financial analysis wavelets

### Key Design Patterns
- **Sealed Interfaces**: Type-safe wavelet hierarchy
- **Factory Pattern**: Transform and denoiser creation
- **Strategy Pattern**: Boundary modes, threshold methods
- **Builder Pattern**: Configuration objects

### Performance Considerations
- Signal length must be power of 2
- SIMD benefits: ≥8 elements (ARM), ≥16 elements (x86)
- Use `TransformConfig` to control optimization paths
- Memory pools reduce GC pressure

## Testing

### Test Categories
- Unit tests: All wavelet types and operations
- Integration tests: Complex scenarios (`*IntegrationTest`)
- Performance tests: Disabled by default (`@Disabled`)
- Benchmarks: JMH in `src/test/java/.../benchmark/`

### Running Benchmarks
```bash
./jmh-runner.sh                    # All benchmarks
./jmh-runner.sh BenchmarkName      # Specific benchmark
```

<<<<<<< HEAD
### Running demo applications
```bash
# Error handling demonstration
java -cp target/classes ai.prophetizo.demo.ErrorHandlingDemo

# Financial optimization with wavelets
java -cp target/classes ai.prophetizo.demo.FinancialOptimizationDemo

# Performance optimization techniques
java -cp target/classes ai.prophetizo.demo.OptimizationDemo

# CWT performance demonstration
java -cp target/classes ai.prophetizo.demo.cwt.CWTPerformanceDemo

# IFFT demonstration
java -cp target/classes ai.prophetizo.demo.IFFTDemo
```

## Architecture Overview
=======
## Adding New Features
>>>>>>> 9895e44b

### New Wavelet
1. Implement appropriate interface (`OrthogonalWavelet`, `BiorthogonalWavelet`, `ContinuousWavelet`)
2. Register in `WaveletRegistry`
3. Add tests in `src/test/java/.../wavelets/`
4. Update documentation

### New Optimization
1. Extend `VectorOps` or create specialized kernel
2. Add to `WaveletOpsFactory` selection logic
3. Benchmark against existing implementations
4. Document platform requirements

## CI/CD

GitHub Actions workflow (`ci.yml`):
- Multi-platform testing (Ubuntu, Windows, macOS)
- Code quality checks
- Coverage reporting
- Test artifacts upload

## Important Notes

- Java 21+ required (CI currently uses Java 21)
- Vector API is incubating - expect warnings
- Use JMH for all performance measurements
- Coverage goal: >80% (excluding demos)

## Common Tasks

### Debugging SIMD
```java
// Force scalar mode
TransformConfig.builder().forceScalar(true).build()

// Check Vector API info
VectorOps.getVectorInfo()
```

<<<<<<< HEAD
5. **Demo Applications** (`demo/`):
   - `ErrorHandlingDemo`: Demonstrates error handling and recovery strategies
   - `FinancialOptimizationDemo`: Financial time series analysis with wavelets
   - `OptimizationDemo`: Performance optimization and wavelet selection
   - `cwt/CWTPerformanceDemo`: Continuous Wavelet Transform performance analysis
   - `IFFTDemo`: FFT/IFFT demonstration

### Important Technical Notes
- Requires Java 21 or later
- Power-of-2 signal lengths required for transforms
- Currently implements single-level transforms only
- No external dependencies (pure Java implementation)
- Continuous wavelets are discretized for DWT operations
=======
### Memory Profiling
```java
// Use pooled variants
WaveletTransformPool pool = new WaveletTransformPool(wavelet, mode);
```
>>>>>>> 9895e44b

### Streaming Performance
```java
// Check latency requirements
StreamingDenoiserFactory.create(wavelet, method, blockSize, overlap)
// overlap < 0.3 → FastStreamingDenoiser
// overlap ≥ 0.3 → QualityStreamingDenoiser
```

## CWT Implementation

### Key CWT Components
- **CWTTransform**: Main engine with FFT acceleration
- **ComplexCWTResult**: Complex coefficients with phase/magnitude
- **Adaptive Scale Selection**: Automatic scale optimization
  - `DyadicScaleSelector`: Powers-of-2 scales
  - `SignalAdaptiveScaleSelector`: Energy-based placement
  - `OptimalScaleSelector`: Mathematical spacing strategies

### CWT Usage
```java
// Basic CWT
MorletWavelet wavelet = new MorletWavelet(6.0, 1.0);
CWTTransform cwt = new CWTTransform(wavelet);

// Automatic scale selection
SignalAdaptiveScaleSelector selector = new SignalAdaptiveScaleSelector();
double[] scales = selector.selectScales(signal, wavelet, samplingRate);

// Complex analysis
ComplexCWTResult result = cwt.analyzeComplex(signal, scales);
double[][] phase = result.getPhase();
double[][] instFreq = result.getInstantaneousFrequency();

// Financial analysis
PaulWavelet paul = new PaulWavelet(4);
FinancialWaveletAnalyzer analyzer = new FinancialWaveletAnalyzer();
var crashes = analyzer.detectMarketCrashes(priceData, threshold);
```

### CWT Performance Tips
- Use FFT acceleration for signals > 256 samples
- Dyadic scales optimize FFT performance
- Signal-adaptive selection reduces computation by 30-50%
- Complex analysis adds ~20% overhead vs real-only<|MERGE_RESOLUTION|>--- conflicted
+++ resolved
@@ -61,29 +61,7 @@
 ./jmh-runner.sh BenchmarkName      # Specific benchmark
 ```
 
-<<<<<<< HEAD
-### Running demo applications
-```bash
-# Error handling demonstration
-java -cp target/classes ai.prophetizo.demo.ErrorHandlingDemo
-
-# Financial optimization with wavelets
-java -cp target/classes ai.prophetizo.demo.FinancialOptimizationDemo
-
-# Performance optimization techniques
-java -cp target/classes ai.prophetizo.demo.OptimizationDemo
-
-# CWT performance demonstration
-java -cp target/classes ai.prophetizo.demo.cwt.CWTPerformanceDemo
-
-# IFFT demonstration
-java -cp target/classes ai.prophetizo.demo.IFFTDemo
-```
-
-## Architecture Overview
-=======
 ## Adding New Features
->>>>>>> 9895e44b
 
 ### New Wavelet
 1. Implement appropriate interface (`OrthogonalWavelet`, `BiorthogonalWavelet`, `ContinuousWavelet`)
@@ -123,27 +101,11 @@
 VectorOps.getVectorInfo()
 ```
 
-<<<<<<< HEAD
-5. **Demo Applications** (`demo/`):
-   - `ErrorHandlingDemo`: Demonstrates error handling and recovery strategies
-   - `FinancialOptimizationDemo`: Financial time series analysis with wavelets
-   - `OptimizationDemo`: Performance optimization and wavelet selection
-   - `cwt/CWTPerformanceDemo`: Continuous Wavelet Transform performance analysis
-   - `IFFTDemo`: FFT/IFFT demonstration
-
-### Important Technical Notes
-- Requires Java 21 or later
-- Power-of-2 signal lengths required for transforms
-- Currently implements single-level transforms only
-- No external dependencies (pure Java implementation)
-- Continuous wavelets are discretized for DWT operations
-=======
 ### Memory Profiling
 ```java
 // Use pooled variants
 WaveletTransformPool pool = new WaveletTransformPool(wavelet, mode);
 ```
->>>>>>> 9895e44b
 
 ### Streaming Performance
 ```java
