--- conflicted
+++ resolved
@@ -8,16 +8,12 @@
     <artifactId>vector-wave</artifactId>
     <version>1.0-SNAPSHOT</version>
     <name>Vector Wave</name>
-    <description>A high-performance Fast Wavelet Transform (FWT) library for Java 23+ featuring a type-safe, extensible architecture.</description>
+    <description>A high-performance Fast Wavelet Transform (FWT) library for Java 21+ featuring a type-safe, extensible architecture.</description>
     <packaging>jar</packaging>
     <url>https://github.com/prophetizo/VectorWave</url>
 
     <properties>
-<<<<<<< HEAD
-        <maven.compiler.release>23</maven.compiler.release>
-=======
         <maven.compiler.release>17</maven.compiler.release>
->>>>>>> 1dc8f00f
         <project.build.sourceEncoding>UTF-8</project.build.sourceEncoding>
         <junit.version>5.10.1</junit.version>
         <jmh.version>1.37</jmh.version>
