--- conflicted
+++ resolved
@@ -67,7 +67,6 @@
                 <version>3.14.0</version>
                 <configuration>
                     <compilerArgs>
-<<<<<<< HEAD
                         <!-- Enable Vector API for high-performance SIMD operations -->
                         <arg>--add-modules</arg>
                         <arg>jdk.incubator.vector</arg>
@@ -77,10 +76,6 @@
                         <arg>-Xlint:performance</arg>
                         <!-- Enable pattern matching optimizations -->
                         <arg>-Xlint:preview</arg>
-=======
-                        <arg>--add-modules</arg>
-                        <arg>jdk.incubator.vector</arg>
->>>>>>> d10a7e4e
                     </compilerArgs>
                     <annotationProcessorPaths>
                         <path>
@@ -96,11 +91,7 @@
                 <artifactId>maven-surefire-plugin</artifactId>
                 <version>3.5.3</version>
                 <configuration>
-<<<<<<< HEAD
                     <argLine>${argLine} --add-modules jdk.incubator.vector --enable-preview</argLine>
-=======
-                    <argLine>@{argLine} --add-modules jdk.incubator.vector</argLine>
->>>>>>> d10a7e4e
                 </configuration>
             </plugin>
 
