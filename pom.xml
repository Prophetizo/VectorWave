<?xml version="1.0" encoding="UTF-8"?>
<project xmlns="http://maven.apache.org/POM/4.0.0"
         xmlns:xsi="http://www.w3.org/2001/XMLSchema-instance"
         xsi:schemaLocation="http://maven.apache.org/POM/4.0.0 http://maven.apache.org/xsd/maven-4.0.0.xsd">
    <modelVersion>4.0.0</modelVersion>

    <groupId>ai.prophetizo</groupId>
    <artifactId>vector-wave</artifactId>
    <version>1.0-SNAPSHOT</version>
    <name>Vector Wave</name>
    <description>A high-performance Fast Wavelet Transform (FWT) library for Java 21+ featuring a type-safe, extensible architecture.</description>
    <packaging>jar</packaging>
    <url>https://github.com/prophetizo/VectorWave</url>

    <properties>
<<<<<<< HEAD
        <maven.compiler.release>17</maven.compiler.release>
=======
        <maven.compiler.release>23</maven.compiler.release>
>>>>>>> ac67b430
        <project.build.sourceEncoding>UTF-8</project.build.sourceEncoding>
        <junit.version>5.10.1</junit.version>
        <jmh.version>1.37</jmh.version>
    </properties>

    <dependencies>
        <!-- JUnit 5 for testing -->
        <dependency>
            <groupId>org.junit.jupiter</groupId>
            <artifactId>junit-jupiter-api</artifactId>
            <version>${junit.version}</version>
            <scope>test</scope>
        </dependency>
        <dependency>
            <groupId>org.junit.jupiter</groupId>
            <artifactId>junit-jupiter-engine</artifactId>
            <version>${junit.version}</version>
            <scope>test</scope>
        </dependency>
        <dependency>
            <groupId>org.junit.jupiter</groupId>
            <artifactId>junit-jupiter-params</artifactId>
            <version>${junit.version}</version>
            <scope>test</scope>
        </dependency>

        <!-- JMH dependencies for benchmarking -->
        <dependency>
            <groupId>org.openjdk.jmh</groupId>
            <artifactId>jmh-core</artifactId>
            <version>${jmh.version}</version>
            <scope>test</scope>
        </dependency>
        <dependency>
            <groupId>org.openjdk.jmh</groupId>
            <artifactId>jmh-generator-annprocess</artifactId>
            <version>${jmh.version}</version>
            <scope>test</scope>
        </dependency>
    </dependencies>

    <build>
        <plugins>
            <plugin>
                <groupId>org.apache.maven.plugins</groupId>
                <artifactId>maven-compiler-plugin</artifactId>
                <version>3.14.0</version>
                <configuration>
                    <compilerArgs>
                        <arg>--add-modules</arg>
                        <arg>jdk.incubator.vector</arg>
                    </compilerArgs>
                    <annotationProcessorPaths>
                        <path>
                            <groupId>org.openjdk.jmh</groupId>
                            <artifactId>jmh-generator-annprocess</artifactId>
                            <version>${jmh.version}</version>
                        </path>
                    </annotationProcessorPaths>
                </configuration>
            </plugin>
            <plugin>
                <groupId>org.apache.maven.plugins</groupId>
                <artifactId>maven-surefire-plugin</artifactId>
                <version>3.5.3</version>
                <configuration>
                    <argLine>@{argLine} --add-modules jdk.incubator.vector</argLine>
                </configuration>
            </plugin>

            <!-- JaCoCo Plugin for code coverage -->
            <plugin>
                <groupId>org.jacoco</groupId>
                <artifactId>jacoco-maven-plugin</artifactId>
                <version>0.8.13</version>
                <executions>
                    <execution>
                        <id>prepare-agent</id>
                        <goals>
                            <goal>prepare-agent</goal>
                        </goals>
                    </execution>
                    <execution>
                        <id>report</id>
                        <phase>test</phase>
                        <goals>
                            <goal>report</goal>
                        </goals>
                    </execution>
                    <execution>
                        <id>check</id>
                        <phase>verify</phase>
                        <goals>
                            <goal>check</goal>
                        </goals>
                        <configuration>
                            <rules>
                                <rule>
                                    <element>BUNDLE</element>
                                    <limits>
                                        <limit>
                                            <counter>LINE</counter>
                                            <value>COVEREDRATIO</value>
                                            <minimum>0.30</minimum>
                                        </limit>
                                    </limits>
                                </rule>
                                <rule>
                                    <element>CLASS</element>
                                    <excludes>
                                        <!-- Demo and main classes (intentionally excluded) -->
                                        <exclude>**/Main</exclude>
                                        <exclude>**/*Benchmark</exclude>
                                        <exclude>**/*Demo</exclude>
                                        <exclude>ai.prophetizo.Main</exclude>
                                        <exclude>ai.prophetizo.FinancialOptimizationDemo</exclude>
                                        <exclude>ai.prophetizo.OptimizationDemo</exclude>
                                        <exclude>ai.prophetizo.demo.**</exclude>

                                        <!-- Abstract interfaces (minimal code to test) -->
                                        <exclude>ai.prophetizo.wavelet.api.Wavelet</exclude>
                                        <exclude>ai.prophetizo.wavelet.api.DiscreteWavelet</exclude>
                                        <exclude>ai.prophetizo.wavelet.api.ContinuousWavelet</exclude>
                                        <exclude>ai.prophetizo.wavelet.api.BiorthogonalWavelet</exclude>

                                        <!-- Inner classes (already excluded above, but be explicit) -->
                                        <exclude>ai.prophetizo.wavelet.streaming.StreamingWaveletTransform</exclude>
                                        <exclude>ai.prophetizo.wavelet.streaming.SlidingWindowTransform.WindowedTransformResult</exclude>

                                        <!-- GatherScatterOps - vector paths never executed since gather/scatter not universally supported -->
                                        <exclude>ai.prophetizo.wavelet.internal.GatherScatterOps</exclude>

                                        <!-- Additional demo class -->
                                        <exclude>ai.prophetizo.wavelet.demo.OptimizationDemo</exclude>

                                    </excludes>
                                    <limits>
                                        <limit>
                                            <counter>LINE</counter>
                                            <value>COVEREDRATIO</value>
                                            <minimum>0.70</minimum>
                                        </limit>
                                    </limits>
                                </rule>
                            </rules>
                        </configuration>
                    </execution>
                </executions>
            </plugin>

            <!-- Maven Shade Plugin for creating benchmark JAR -->
            <plugin>
                <groupId>org.apache.maven.plugins</groupId>
                <artifactId>maven-shade-plugin</artifactId>
                <version>3.6.0</version>
                <executions>
                    <execution>
                        <phase>package</phase>
                        <goals>
                            <goal>shade</goal>
                        </goals>
                        <configuration>
                            <finalName>benchmarks</finalName>
                            <transformers>
                                <transformer implementation="org.apache.maven.plugins.shade.resource.ManifestResourceTransformer">
                                    <mainClass>org.openjdk.jmh.Main</mainClass>
                                </transformer>
                            </transformers>
                            <filters>
                                <filter>
                                    <artifact>*:*</artifact>
                                    <excludes>
                                        <exclude>META-INF/*.SF</exclude>
                                        <exclude>META-INF/*.DSA</exclude>
                                        <exclude>META-INF/*.RSA</exclude>
                                    </excludes>
                                </filter>
                            </filters>
                        </configuration>
                    </execution>
                </executions>
            </plugin>
        </plugins>
    </build>

    <distributionManagement>
        <repository>
            <id>github-prophetizo-vectorwave</id>
            <name>GitHub Packages</name>
            <url>https://maven.pkg.github.com/Prophetizo/VectorWave</url>
        </repository>
    </distributionManagement>

</project><|MERGE_RESOLUTION|>--- conflicted
+++ resolved
@@ -13,11 +13,7 @@
     <url>https://github.com/prophetizo/VectorWave</url>
 
     <properties>
-<<<<<<< HEAD
-        <maven.compiler.release>17</maven.compiler.release>
-=======
         <maven.compiler.release>23</maven.compiler.release>
->>>>>>> ac67b430
         <project.build.sourceEncoding>UTF-8</project.build.sourceEncoding>
         <junit.version>5.10.1</junit.version>
         <jmh.version>1.37</jmh.version>
